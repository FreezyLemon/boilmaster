--- conflicted
+++ resolved
@@ -38,7 +38,7 @@
 regex = "1.10.5"
 # regex-syntax = "0.8.3"
 reqwest = { version = "0.12.3", features = ["json"] }
-<<<<<<< HEAD
+schemars = { version = "0.8.21", features = ["preserve_order"] }
 sea-query = { version = "0.30.7", default-features = false, features = [
     "backend-sqlite",
     "derive",
@@ -49,13 +49,7 @@
 serde = { version = "1.0.137", features = ["derive"] }
 serde_json = "1.0.95"
 sqlx = { version = "0.7", features = ["runtime-tokio", "sqlite"] }
-=======
-schemars = { version = "0.8.21", features = ["preserve_order"] }
-seahash = "4.1.0"
-serde = { version = "1.0.137", features = ["derive"] }
-serde_json = "1.0.95"
 strum = { version = "0.26.2", features = ["derive"] }
->>>>>>> 8d7d95c6
 # tantivy = "0.22.0"
 texpresso = "2.0.1"
 thiserror = "1.0.30"
