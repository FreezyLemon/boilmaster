--- conflicted
+++ resolved
@@ -402,14 +402,8 @@
 		schema: schema_specifier,
 		row: RowResult {
 			row_id,
-<<<<<<< HEAD
-			// NOTE: this results in subrow being reported if it's included in path, even on non-subrow sheets (though anything but :0 on those throws an error)
-			subrow_id,
+			subrow_id: result_subrow_id,
 			fields: ValueString(fields, language),
-=======
-			subrow_id: result_subrow_id,
-			fields: Some(ValueString(fields, language)),
->>>>>>> 6609d3b8
 		},
 	};
 
