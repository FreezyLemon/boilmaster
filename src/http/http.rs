--- conflicted
+++ resolved
@@ -7,17 +7,7 @@
 use tokio_util::sync::CancellationToken;
 use tower_http::trace::TraceLayer;
 
-<<<<<<< HEAD
-use super::{admin, api1, service};
-=======
-use super::{
-	admin,
-	api1,
-	health,
-	// search,
-	service,
-};
->>>>>>> 8d7d95c6
+use super::{admin, api1, health, service};
 
 #[derive(Debug, Deserialize)]
 pub struct Config {
@@ -47,11 +37,7 @@
 	let router = Router::new()
 		.nest("/admin", admin::router(config.admin))
 		.nest("/api/1", api1::router(config.api1))
-<<<<<<< HEAD
-=======
 		.nest("/health", health::router())
-		// .nest("/search", search::router())
->>>>>>> 8d7d95c6
 		.layer(TraceLayer::new_for_http())
 		.with_state(service::State {
 			asset,
