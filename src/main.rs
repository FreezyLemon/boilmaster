--- conflicted
+++ resolved
@@ -1,20 +1,7 @@
 use std::sync::Arc;
 
 use anyhow::Context;
-<<<<<<< HEAD
-use boilmaster::{asset, data, http, schema, search, tracing, version};
-=======
-use boilmaster::{
-	asset,
-	data,
-	http,
-	read,
-	schema,
-	// search,
-	tracing,
-	version,
-};
->>>>>>> 975f3ccf
+use boilmaster::{asset, data, http, read, schema, search, tracing, version};
 use figment::{
 	providers::{Env, Format, Toml},
 	Figment,
