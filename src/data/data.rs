use std::{
	collections::{HashMap, HashSet},
	sync::{Arc, RwLock},
};

<<<<<<< HEAD
use futures::future::try_join_all;
=======
use anyhow::{Context, Result};
use futures::future::join_all;
>>>>>>> b3731216
use ironworks::{
	excel::{Excel, Language},
	sqpack::SqPack,
	zipatch, Ironworks,
};
use serde::Deserialize;
use tokio::{select, sync::watch};
use tokio_util::sync::CancellationToken;

use crate::version::{self, VersionKey};

<<<<<<< HEAD
use super::{
	error::{Error, Result},
	language::LanguageString,
	patch,
};
=======
use super::language::LanguageString;
>>>>>>> b3731216

#[derive(Debug, Deserialize)]
pub struct Config {
	language: LanguageString,
}

pub struct Data {
	default_language: Language,

	channel: watch::Sender<Vec<VersionKey>>,

	// Root ZiPatch instance, acts as a LUT cache
	zipatch: zipatch::ZiPatch,

<<<<<<< HEAD
	patcher: patch::Patcher,

	versions: RwLock<HashMap<VersionKey, VersionState>>,
}

enum VersionState {
	Pending,
	Ready(Arc<Version>),
=======
	versions: RwLock<HashMap<VersionKey, Arc<Version>>>,
>>>>>>> b3731216
}

impl Data {
	pub fn new(config: Config) -> Self {
		let (sender, _receiver) = watch::channel(vec![]);

		Data {
			default_language: config.language.into(),
			channel: sender,
			zipatch: zipatch::ZiPatch::new().with_persisted_lookups(),
			versions: Default::default(),
		}
	}

	pub fn default_language(&self) -> Language {
		self.default_language
	}

	pub fn subscribe(&self) -> watch::Receiver<Vec<VersionKey>> {
		self.channel.subscribe()
	}

	pub async fn start(&self, cancel: CancellationToken, version: &version::Manager) -> Result<()> {
		let execute_prepare = |versions: Vec<VersionKey>| async {
			select! {
				result = self.prepare_new_versions(version, versions) => result,
				_ = cancel.cancelled() => Ok(()),
			}
		};

		let mut receiver = version.subscribe();

		execute_prepare(receiver.borrow().clone()).await?;

		loop {
			select! {
				Ok(_) = receiver.changed() => execute_prepare(receiver.borrow().clone()).await?,
				_ = cancel.cancelled() => break,
			}
		}

		Ok(())
	}

	async fn prepare_new_versions(
		&self,
		version: &version::Manager,
		versions: Vec<VersionKey>,
	) -> Result<()> {
		// Filter the incoming version list down to the ones we're not already aware of.
		let known_keys = self
			.versions
			.read()
			.expect("poisoned")
			.keys()
			.cloned()
			.collect::<HashSet<_>>();

		let to_prepare = versions
			.into_iter()
			.filter(|key| !known_keys.contains(key))
<<<<<<< HEAD
			.collect::<HashSet<_>>();

		// Mark the versions as being prepared.
		self.versions
			.write()
			.expect("poisoned")
			.extend(to_prepare.iter().map(|key| (*key, VersionState::Pending)));

		// Run the preparations.
		let prepares = to_prepare
			.iter()
			.map(|key| self.prepare_version(version, *key));

		if let Err(error) = try_join_all(prepares).await {
			// An error occured, roll back any preparation markers for this batch that are still sitting around.
			self.versions.write().expect("poisoned").retain(
				|key, state| !matches!((key, state), (key, VersionState::Pending) if to_prepare.contains(key)),
			);

			return Err(error);
=======
			.map(|key| async move {
				self.prepare_version(version, key)
					.await
					.map_err(|error| (key, error))
			});

		// Run all the version preparation. We aren't failing fast on this, as an
		// erroneous version should not prevent other versions from being prepared.
		let results = join_all(prepares).await;
		for (key, error) in results.into_iter().filter_map(Result::err) {
			tracing::warn!(%key, reason = %error, "did not prepare version")
>>>>>>> b3731216
		}

		Ok(())
	}

	// TODO: should this use an explicit cancellation token?
	async fn prepare_version(
		&self,
		manager: &version::Manager,
		version_key: VersionKey,
	) -> Result<()> {
<<<<<<< HEAD
		// Preparation only happens when we're told that a version exists, so anything going wrong _here_ is a hefty failure.
		let patch_list = version.patch_list(version_key)?;
=======
		let version = manager
			.version(version_key)
			.context("version does not exist")?;
>>>>>>> b3731216

		let view = version
			.repositories
			.into_iter()
			.map(|repository| zipatch::PatchRepository {
				patches: repository
					.patches
					.into_iter()
<<<<<<< HEAD
					.map(|patch| {
						let zipatch_patch = zipatch::Patch {
							path: patch_paths.remove(&patch.name).ok_or_else(|| {
								anyhow::anyhow!(
									"patch {} missing in patcher path response",
									patch.name
								)
							})?,
							name: patch.name,
						};
						Ok(zipatch_patch)
=======
					.map(|patch| zipatch::Patch {
						path: patch.path,
						name: patch.name,
>>>>>>> b3731216
					})
					.collect(),
			})
			.zip(0u8..)
			.fold(self.zipatch.view(), |builder, (repository, index)| {
				builder.with_repository(index, repository)
			})
			.build();

		// Build a version and save it out to the struct.
		let version = Version::new(view);
		self.versions
			.write()
			.expect("poisoned")
			.insert(version_key, VersionState::Ready(Arc::new(version)));

		tracing::debug!(key = %version_key, "version prepared");

		// Broadcast the update.
		// NOTE: This is performed after each version rather than when all versions
		// are complete to allow other services to begin processing an early-completing
		// version before the full patch process is complete.
		self.broadcast_version_list();

		Ok(())
	}

	// TODO: this doesn't disambiguate between "version is unknown" and "version isn't ready yet", and there's a lot of consumers that are .context'ing this Option. Should probably disambiguate the two error cases and raise a proper error type that can be handled by other services appropriately
	pub fn version(&self, version: VersionKey) -> Result<Arc<Version>> {
		let versions = self.versions.read().expect("poisoned");

		let state = versions
			.get(&version)
			.ok_or_else(|| Error::UnknownVersion(version))?;

		match state {
			VersionState::Ready(version) => Ok(version.clone()),
			VersionState::Pending => Err(Error::PendingVersion(version)),
		}
	}

	fn broadcast_version_list(&self) {
		let versions = self.versions.read().expect("poisoned");
		let keys = versions
			.iter()
			.filter(|(_, state)| matches!(state, VersionState::Ready(..)))
			.map(|(key, _)| *key)
			.collect::<Vec<_>>();

		self.channel.send_if_modified(|value| {
			if &keys != value {
				*value = keys;
				return true;
			}

			false
		});
	}
}

pub struct Version {
	ironworks: Arc<Ironworks>,
	excel: Arc<Excel<'static>>,
}

impl Version {
	fn new(view: zipatch::View) -> Self {
		let ironworks = Arc::new(Ironworks::new().with_resource(SqPack::new(view)));
		let excel = Arc::new(Excel::new(ironworks.clone()));
		Self { ironworks, excel }
	}

	pub fn ironworks(&self) -> Arc<Ironworks> {
		self.ironworks.clone()
	}

	pub fn excel(&self) -> Arc<Excel<'static>> {
		self.excel.clone()
	}
}<|MERGE_RESOLUTION|>--- conflicted
+++ resolved
@@ -3,12 +3,7 @@
 	sync::{Arc, RwLock},
 };
 
-<<<<<<< HEAD
-use futures::future::try_join_all;
-=======
-use anyhow::{Context, Result};
-use futures::future::join_all;
->>>>>>> b3731216
+use anyhow::Context;
 use ironworks::{
 	excel::{Excel, Language},
 	sqpack::SqPack,
@@ -20,15 +15,10 @@
 
 use crate::version::{self, VersionKey};
 
-<<<<<<< HEAD
 use super::{
 	error::{Error, Result},
 	language::LanguageString,
-	patch,
 };
-=======
-use super::language::LanguageString;
->>>>>>> b3731216
 
 #[derive(Debug, Deserialize)]
 pub struct Config {
@@ -43,18 +33,7 @@
 	// Root ZiPatch instance, acts as a LUT cache
 	zipatch: zipatch::ZiPatch,
 
-<<<<<<< HEAD
-	patcher: patch::Patcher,
-
-	versions: RwLock<HashMap<VersionKey, VersionState>>,
-}
-
-enum VersionState {
-	Pending,
-	Ready(Arc<Version>),
-=======
 	versions: RwLock<HashMap<VersionKey, Arc<Version>>>,
->>>>>>> b3731216
 }
 
 impl Data {
@@ -113,62 +92,28 @@
 			.cloned()
 			.collect::<HashSet<_>>();
 
-		let to_prepare = versions
+		let results = versions
 			.into_iter()
 			.filter(|key| !known_keys.contains(key))
-<<<<<<< HEAD
-			.collect::<HashSet<_>>();
-
-		// Mark the versions as being prepared.
-		self.versions
-			.write()
-			.expect("poisoned")
-			.extend(to_prepare.iter().map(|key| (*key, VersionState::Pending)));
-
-		// Run the preparations.
-		let prepares = to_prepare
-			.iter()
-			.map(|key| self.prepare_version(version, *key));
-
-		if let Err(error) = try_join_all(prepares).await {
-			// An error occured, roll back any preparation markers for this batch that are still sitting around.
-			self.versions.write().expect("poisoned").retain(
-				|key, state| !matches!((key, state), (key, VersionState::Pending) if to_prepare.contains(key)),
-			);
-
-			return Err(error);
-=======
-			.map(|key| async move {
+			.map(|key| {
 				self.prepare_version(version, key)
-					.await
 					.map_err(|error| (key, error))
 			});
 
 		// Run all the version preparation. We aren't failing fast on this, as an
 		// erroneous version should not prevent other versions from being prepared.
-		let results = join_all(prepares).await;
-		for (key, error) in results.into_iter().filter_map(Result::err) {
+		for (key, error) in results.filter_map(Result::err) {
 			tracing::warn!(%key, reason = %error, "did not prepare version")
->>>>>>> b3731216
 		}
 
 		Ok(())
 	}
 
-	// TODO: should this use an explicit cancellation token?
-	async fn prepare_version(
-		&self,
-		manager: &version::Manager,
-		version_key: VersionKey,
-	) -> Result<()> {
-<<<<<<< HEAD
+	fn prepare_version(&self, manager: &version::Manager, version_key: VersionKey) -> Result<()> {
 		// Preparation only happens when we're told that a version exists, so anything going wrong _here_ is a hefty failure.
-		let patch_list = version.patch_list(version_key)?;
-=======
 		let version = manager
 			.version(version_key)
 			.context("version does not exist")?;
->>>>>>> b3731216
 
 		let view = version
 			.repositories
@@ -177,23 +122,9 @@
 				patches: repository
 					.patches
 					.into_iter()
-<<<<<<< HEAD
-					.map(|patch| {
-						let zipatch_patch = zipatch::Patch {
-							path: patch_paths.remove(&patch.name).ok_or_else(|| {
-								anyhow::anyhow!(
-									"patch {} missing in patcher path response",
-									patch.name
-								)
-							})?,
-							name: patch.name,
-						};
-						Ok(zipatch_patch)
-=======
 					.map(|patch| zipatch::Patch {
 						path: patch.path,
 						name: patch.name,
->>>>>>> b3731216
 					})
 					.collect(),
 			})
@@ -208,7 +139,7 @@
 		self.versions
 			.write()
 			.expect("poisoned")
-			.insert(version_key, VersionState::Ready(Arc::new(version)));
+			.insert(version_key, Arc::new(version));
 
 		tracing::debug!(key = %version_key, "version prepared");
 
@@ -221,27 +152,18 @@
 		Ok(())
 	}
 
-	// TODO: this doesn't disambiguate between "version is unknown" and "version isn't ready yet", and there's a lot of consumers that are .context'ing this Option. Should probably disambiguate the two error cases and raise a proper error type that can be handled by other services appropriately
 	pub fn version(&self, version: VersionKey) -> Result<Arc<Version>> {
 		let versions = self.versions.read().expect("poisoned");
 
-		let state = versions
+		versions
 			.get(&version)
-			.ok_or_else(|| Error::UnknownVersion(version))?;
-
-		match state {
-			VersionState::Ready(version) => Ok(version.clone()),
-			VersionState::Pending => Err(Error::PendingVersion(version)),
-		}
+			.ok_or_else(|| Error::UnknownVersion(version))
+			.cloned()
 	}
 
 	fn broadcast_version_list(&self) {
 		let versions = self.versions.read().expect("poisoned");
-		let keys = versions
-			.iter()
-			.filter(|(_, state)| matches!(state, VersionState::Ready(..)))
-			.map(|(key, _)| *key)
-			.collect::<Vec<_>>();
+		let keys = versions.keys().copied().collect::<Vec<_>>();
 
 		self.channel.send_if_modified(|value| {
 			if &keys != value {
